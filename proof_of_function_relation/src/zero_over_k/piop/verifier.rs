--- conflicted
+++ resolved
@@ -61,28 +61,6 @@
 
     pub fn verifier_query_set<VO: VirtualOracle<F>>(
         state: &VerifierState<F, VO>,
-<<<<<<< HEAD
-    ) -> Result<VerifierQuerySet<F>, Error> {
-        ///map for alpha_value => point_label
-        let mut evaluation_points = HashMap::new();
-
-        evaluation_points.insert(F::one(), "My favorite book.".to_string());
-
-        let beta_1 = state
-            .beta_1
-            .expect("Verifier should have computed beta 1 at this stage");
-        let beta_2 = state
-            .beta_2
-            .expect("Verifier should have computed beta 2 at this stage");
-
-        Ok(VerifierQuerySet { beta_1, beta_2 })
-    }
-
-    // TODO: change to use the new VirtualOracle implementation
-    pub fn verifier_query_set_new<VO: VirtualOracle<F>>(
-        state: &VerifierState<F, VO>,
-=======
->>>>>>> d795cf64
     ) -> Result<QuerySet<F>, Error> {
         let alphas = state.virtual_oracle.alphas();
         let beta_1 = state
