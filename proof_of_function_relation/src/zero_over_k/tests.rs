--- conflicted
+++ resolved
@@ -1,15 +1,10 @@
 #[cfg(test)]
 mod test {
     use crate::{
-<<<<<<< HEAD
-        commitment::KZG10,
+        commitment::{KZG10, HomomorphicPolynomialCommitment},
         virtual_oracle::{TestVirtualOracle, VirtualOracle, VirtualOracle2, Description, Term, EvaluationsProvider},
         zero_over_k::ZeroOverK,
-=======
-        commitment::{KZG10, HomomorphicPolynomialCommitment},
-        virtual_oracle::{TestVirtualOracle, VirtualOracle},
-        zero_over_k::ZeroOverK, error::Error
->>>>>>> 2d98ba00
+        error::Error
     };
     use ark_bn254::{Bn254, Fr};
     use ark_ff::{One, Zero};
@@ -101,12 +96,8 @@
         let eval = instantiated_virtual_oracle.evaluate(&domain.element(1));
         assert_eq!(eval, F::zero());
 
-<<<<<<< HEAD
         // The proof of zero over K
-        let maximum_degree: usize = 16;
-=======
         let maximum_degree: usize = 30;
->>>>>>> 2d98ba00
 
         let pp = PC::setup(maximum_degree, None, &mut OsRng).unwrap();
         let (ck, vk) = PC::trim(&pp, maximum_degree, 0, Some(&[2, 5])).unwrap();
