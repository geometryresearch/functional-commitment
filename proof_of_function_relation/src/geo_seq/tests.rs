--- conflicted
+++ resolved
@@ -37,7 +37,6 @@
 
         let seq = generate_sequence(r, a_s, c_s);
 
-<<<<<<< HEAD
         let proof = GeoSeqTest::<F, KZG10<Bn254>, Blake2s>::prove(
             &seq,
             r,
@@ -53,9 +52,6 @@
             c_s,
         );
         assert!(is_valid);
-=======
-        let proof = GeoSeqTest::<F, KZG10<Bn254>, Blake2s>::prove(seq, r, a_s, c_s);
->>>>>>> 09d3b348
     }
 
     /// Test that geometric_sequence() works correctly
@@ -75,13 +71,7 @@
             assert_eq!(&expected[i], s);
         }
 
-<<<<<<< HEAD
         assert!(GeoSeqTest::<F, KZG10<Bn254>, Blake2s>::naive_verify(&seq, r, a_s, c_s));
-=======
-        assert!(GeoSeqTest::<F, KZG10<Bn254>, Blake2s>::naive_verify(
-            seq, r, a_s, c_s
-        ));
->>>>>>> 09d3b348
     }
 
     #[test]
@@ -91,24 +81,14 @@
         let c_s = &[1, 1];
 
         let seq = generate_sequence(r, a_s, c_s);
-<<<<<<< HEAD
-        let expected = [1, 1].iter().map(|x| F::from(*x as u64)).collect::<Vec::<F>>();
-=======
         let expected = [1, 1]
             .iter()
             .map(|x| F::from(*x as u64))
             .collect::<Vec<F>>();
->>>>>>> 09d3b348
         assert_eq!(expected.len(), seq.len());
         for (i, s) in seq.iter().enumerate() {
             assert_eq!(&expected[i], s);
         }
-<<<<<<< HEAD
         assert!(GeoSeqTest::<F, KZG10<Bn254>, Blake2s>::naive_verify(&seq, r, a_s, c_s));
-=======
-        assert!(GeoSeqTest::<F, KZG10<Bn254>, Blake2s>::naive_verify(
-            seq, r, a_s, c_s
-        ));
->>>>>>> 09d3b348
     }
 }