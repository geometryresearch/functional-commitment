[package]
name = "new_ac_compiler"
version = "0.1.0"
edition = "2021"

# See more keys and their definitions at https://doc.rust-lang.org/cargo/reference/manifest.html

[dependencies]
ark-bls12-381 = "0.3.0"
ark-ff = "0.3.0"
ark-poly = "0.3.0"
ark-poly-commit = "0.3.0"
ark-relations = "0.3.0"
ark-std = "0.3.0"
rand_core = {version = "0.6", default-features=false, features = ["getrandom"] }
rand = "0.8.4"
blake2 = { version = "0.9", default-features = false }

ark-ec = "0.3.0"
ark-serialize = "0.3.0"
digest = { version = "0.9" }

[dev-dependencies]
proof_of_function_relation = { path = "../proof_of_function_relation" }
<<<<<<< HEAD
index_private_marlin = { path = "../index_private_marlin" }
ark-marlin = "0.3.0"
=======
ark-marlin = "0.3.0"
ark-bn254 = "0.3.0"
>>>>>>> c7e49b8a
<|MERGE_RESOLUTION|>--- conflicted
+++ resolved
@@ -22,10 +22,6 @@
 
 [dev-dependencies]
 proof_of_function_relation = { path = "../proof_of_function_relation" }
-<<<<<<< HEAD
 index_private_marlin = { path = "../index_private_marlin" }
 ark-marlin = "0.3.0"
-=======
-ark-marlin = "0.3.0"
-ark-bn254 = "0.3.0"
->>>>>>> c7e49b8a
+ark-bn254 = "0.3.0"